<<<<<<< HEAD
**Breaking Change:**
- The `environments` configuration as been replaced by a more flexible `enabled` properties.

Here's how to migrate from the `environments` property to the `enabled` property:

Before:
```ruby
# config/initializers/resque-kubernetes.rb

Resque::Kubernetes.configuration do |config|
 config.environments << "staging"
 config.max_workers = 10
end
```

After:
```ruby
# config/initializers/resque-kubernetes.rb

Resque::Kubernetes.configuration do |config|
 config.enabled     = Rails.env.production? || Rails.env.staging?
 config.max_workers = 10
end
```

⚠️ By default, this gem is not enabled.
=======
# (Unreleased)
- Allow resque 2.0 but retain support for 1.26 or later 
>>>>>>> 471c25fd

# v1.3.0
- Retry when a timeout occurs connecting to the Kubernetes API server

# v1.2.0
- Clean up finished pods that have successfully completed

# v1.1.0
- Fix design to set `INTERVAL=0` for the worker in the Kubernetes
  job manifest, which tells `resque` to work until there are no more jobs,
  rather than monkey-patching `Resque::Worker` to look for `TERM_ON_EMPTY`
  environment variable.

# v1.0.0
**Breaking Change:**
- Requires `kubeclient` 3.1.2 or 4.x

**Changes:**
- Add `kubeclient` configuration option for connecting to any Kubernetes server
- Use kubernetes namespace provided by cluster or `kubectl` configuration when available
- Add Appraisal for testing with kubeclient 3.1.2 and 4.x

# v0.10.0
- `kubeclient` may not be later than 3.0.0 due to change in signature of `Kubeclient::Config::Context#initialize`
  in `kubeclient` 3.1.0

# v0.9.0
- Update to not pollute the job class with our methods

# v0.8.0
- Fix bug where enqueueing jobs would keep adding workers if worker count
  was _greater_ than `max_workers`

# v0.7.0
- Update to support kubeclient 2.2 or 3.x

# v0.6.0
- Add support for ActiveJob when configured to be backed by Resque
- When authorizing with `~/.kube/config` use Google Default Application Credentials rather than require a
  forked version of `kubeclient`

# v0.5.0
- Maximum workers can no be configured per job type
- Fix a crash when cleaning up a job that was removed by another process
- No longer clean up pods because cleaning up finished jobs takes care of that
- Apply rubocop, and bundler-audit rules

# v0.4.0
- Syntax error fix

# v0.3.0
- Syntax error fix

# v0.2.0
- Fix for running in GKE cluster and production Rails environment

# v0.1.0
- Initial release<|MERGE_RESOLUTION|>--- conflicted
+++ resolved
@@ -1,4 +1,4 @@
-<<<<<<< HEAD
+# (Unreleased)
 **Breaking Change:**
 - The `environments` configuration as been replaced by a more flexible `enabled` properties.
 
@@ -25,10 +25,8 @@
 ```
 
 ⚠️ By default, this gem is not enabled.
-=======
-# (Unreleased)
-- Allow resque 2.0 but retain support for 1.26 or later 
->>>>>>> 471c25fd
+
+- Allow resque 2.0 but retain support for 1.26 or later
 
 # v1.3.0
 - Retry when a timeout occurs connecting to the Kubernetes API server
