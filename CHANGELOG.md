--- conflicted
+++ resolved
@@ -1,9 +1,4 @@
-<<<<<<< HEAD
-# v0.10.0
-- `kubeclient` may not be later than 3.0.0 due to change in signature of `Kubeclient::Config::Context#initialize`
-  in `kubeclient` 3.1.0
-=======
-# master (not yet released)
+# v1.0.0
 **Breaking Change:**
 - Requires `kubeclient` 3.1.2 or 4.x
 
@@ -11,7 +6,10 @@
 - Add `kubeclient` configuration option for connecting to any Kubernetes server
 - Use kubernetes namespace provided by cluster or `kubectl` configuration when available
 - Add Appraisal for testing with kubeclient 3.1.2 and 4.x
->>>>>>> 9a5cf19e
+
+# v0.10.0
+- `kubeclient` may not be later than 3.0.0 due to change in signature of `Kubeclient::Config::Context#initialize`
+  in `kubeclient` 3.1.0
 
 # v0.9.0
 - Update to not pollute the job class with our methods
