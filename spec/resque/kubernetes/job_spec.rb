# frozen_string_literal: true

require "spec_helper"

describe Resque::Kubernetes::Job do
  class ThingExtendingJob
    extend Resque::Kubernetes::Job

    def self.job_manifest
      default_manifest
    end

    def self.default_manifest
      {
          "metadata" => {"name" => "thing"},
          "spec"     => {
              "template" => {
                  "spec" => {"containers" => [{}]}
              }
          }
      }
    end
  end

  class K8sStub < OpenStruct
    def initialize(hash)
      new_hash = hash.merge(metadata: {namespace: "default", name: "pod-#{Time.now.to_i}"})
      deep_struct = new_hash.map do |key, value|
        if value.is_a?(Hash)
          [key, OpenStruct.new(value)]
        else
          [key, value]
        end
      end.to_h
      super(deep_struct)
    end
  end

  subject { ThingExtendingJob }

  let(:jobs_client) { spy("jobs client") }

  before do
    allow(subject).to receive(:jobs_client).and_return(jobs_client)
  end

  context "#before_enqueue_kubernetes_job" do
    let(:done_job)    { K8sStub.new(spec: {completions: 1}, status: {succeeded: 1}) }
    let(:working_job) { K8sStub.new(spec: {completions: 1}, status: {succeeded: 0}) }
    let(:done_pod)    { K8sStub.new(status: {phase: "Succeeded"}) }
    let(:working_pod) { K8sStub.new(status: {phase: "Running"}) }

    context "when Rails.env is not defined" do
      before do
        expect(defined? Rails).not_to be true
      end

      it "calls kubernetes APIs" do
        expect(subject).to receive(:jobs_client).and_return(jobs_client)
        subject.before_enqueue_kubernetes_job
      end
    end

    context "when Rails.env is defined" do
      let(:rails_stub) { Class.new }

      before do
        stub_const("Rails", rails_stub)
        allow(rails_stub).to receive(:env).and_return("test")
      end

      context "and is included in the supported environments" do
        before do
          allow(Resque::Kubernetes).to receive(:environments).and_return(["test"])
        end

        it "calls kubernetes APIs" do
          expect(subject).to receive(:jobs_client).and_return(jobs_client)
          subject.before_enqueue_kubernetes_job
        end
      end

      context "and is not included in the supported environments" do
        before do
          allow(Resque::Kubernetes).to receive(:environments).and_return(["production"])
        end

        it "does not make any kubernetes calls" do
          expect(subject).not_to receive(:jobs_client)
          subject.before_enqueue_kubernetes_job
        end
      end
    end

    it "reaps any completed jobs matching our label" do
      jobs = [working_job, done_job]
      expect(jobs_client).to receive(:get_jobs).with(label_selector: "resque-kubernetes=job").and_return(jobs)
      expect(jobs_client).to receive(:delete_job).with(done_job.metadata.name, done_job.metadata.namespace)
      subject.before_enqueue_kubernetes_job
    end

<<<<<<< HEAD
    context "when a job is deleted while reaping completed jobs" do
      let(:error) { KubeException.new(404, 'job "thing" not found', spy("response")) }

      before do
        allow(jobs_client).to receive(:get_jobs).and_return([working_job, done_job])
        allow(jobs_client).to receive(:delete_job).and_raise(error)
      end

      it "gracefully continues" do
        expect { subject.before_enqueue_kubernetes_job }.not_to raise_error
      end
    end

    context "when the maximum number of matching, working jobs is met" do
      before do
        allow(Resque::Kubernetes).to receive(:max_workers).and_return(1)
        allow(jobs_client).to receive(:get_jobs).and_return([working_job])
      end

      it "does not try to create a new job" do
        expect(Kubeclient::Resource).not_to receive(:new)
        subject.before_enqueue_kubernetes_job
      end
    end

    context "when matching, completed jobs exist" do
      before do
        allow(Resque::Kubernetes).to receive(:max_workers).and_return(2)
        allow(jobs_client).to receive(:get_jobs).and_return([done_job, working_job])
      end

      it "creates a new job using the provided job manifest" do
        expect(jobs_client).to receive(:create_job)
        subject.before_enqueue_kubernetes_job
      end
    end

    context "when more job workers can be launched" do
      let(:job) { double("job") }
=======
    shared_examples "max workers" do
      context "when the maximum number of matching, working jobs is met" do
        let(:workers) { 1 }
>>>>>>> e9944ce0

        before do
          allow(jobs_client).to receive(:get_jobs).and_return([working_job])
        end

        it "does not try to create a new job" do
          expect(Kubeclient::Resource).not_to receive(:new)
          subject.before_enqueue_kubernetes_job
        end
      end

      context "when matching, completed jobs exist" do
        let(:workers) { 2 }

        before do
          allow(jobs_client).to receive(:get_jobs).and_return([done_job, working_job])
        end

        it "creates a new job using the provided job manifest" do
          expect(jobs_client).to receive(:create_job)
          subject.before_enqueue_kubernetes_job
        end
      end

      context "when more job workers can be launched" do
        let(:job) { double("job") }
        let(:workers) { 10 }

        before do
          allow(jobs_client).to receive(:get_jobs).and_return([])
          allow(Kubeclient::Resource).to receive(:new).and_return(job)
        end

        it "creates a new job using the provided job manifest" do
          expect(jobs_client).to receive(:create_job)
          subject.before_enqueue_kubernetes_job
        end

        it "labels the job and the pod" do
          manifest = hash_including(
              "metadata" => hash_including(
                  "labels" => hash_including(
                      "resque-kubernetes" => "job"
                  )
              ),
              "spec"     => hash_including(
                  "template" => hash_including(
                      "metadata" => hash_including(
                          "labels" => hash_including(
                              "resque-kubernetes" => "pod"
                          )
                      )
                  )
              )
          )
          expect(Kubeclient::Resource).to receive(:new).with(manifest).and_return(job)
          subject.before_enqueue_kubernetes_job
        end

        it "label the job to group it based on the provided name in the manifest" do
          manifest = hash_including(
              "metadata" => hash_including(
                  "labels" => hash_including(
                      "resque-kubernetes-group" => "thing"
                  )
              )
          )
          expect(Kubeclient::Resource).to receive(:new).with(manifest).and_return(job)
          subject.before_enqueue_kubernetes_job
        end

        it "updates the job name to make it unique" do
          manifest = hash_including(
              "metadata" => hash_including(
                  "name" => match(/^thing-[a-z0-9]{5}$/)
              )
          )
          expect(Kubeclient::Resource).to receive(:new).with(manifest).and_return(job)
          subject.before_enqueue_kubernetes_job
        end

        context "when the restart policy is included" do
          before do
            manifest = subject.default_manifest.dup
            manifest["spec"]["template"]["spec"]["restartPolicy"] = "Always"
            allow(subject).to receive(:job_manifest).and_return(manifest)
          end

          it "retains it" do
            manifest = hash_including(
                "spec" => hash_including(
                    "template" => hash_including(
                        "spec" => hash_including(
                            "restartPolicy" => "Always"
                        )
                    )
                )
            )
            expect(Kubeclient::Resource).to receive(:new).with(manifest).and_return(job)
            subject.before_enqueue_kubernetes_job
          end
        end

        context "when the restart policy is not set" do
          it "ensures it is set to OnFailure" do
            manifest = hash_including(
                "spec" => hash_including(
                    "template" => hash_including(
                        "spec" => hash_including(
                            "restartPolicy" => "OnFailure"
                        )
                    )
                )
            )
            expect(Kubeclient::Resource).to receive(:new).with(manifest).and_return(job)
            subject.before_enqueue_kubernetes_job
          end
        end

        context "when TERM_ON_EMPTY environment is included" do
          before do
            manifest = subject.default_manifest.dup
            manifest["spec"]["template"]["spec"]["containers"][0]["env"] = [
                {"name" => "TERM_ON_EMPTY", "value" => "true"}
            ]
            allow(subject).to receive(:job_manifest).and_return(manifest)
          end

          it "ensures it is set to 1" do
            manifest = hash_including(
                "spec" => hash_including(
                    "template" => hash_including(
                        "spec" => hash_including(
                            "containers" => array_including(
                                hash_including(
                                    "env" => array_including(
                                        hash_including("name" => "TERM_ON_EMPTY", "value" => "1")
                                    )
                                )
                            )
                        )
                    )
                )
            )
            expect(Kubeclient::Resource).to receive(:new).with(manifest).and_return(job)
            subject.before_enqueue_kubernetes_job
          end
        end

        context "when TERM_ON_EMPTY environment is not set" do
          it "ensures it is set to 1" do
            manifest = hash_including(
                "spec" => hash_including(
                    "template" => hash_including(
                        "spec" => hash_including(
                            "containers" => array_including(
                                hash_including(
                                    "env" => array_including(
                                        hash_including("name" => "TERM_ON_EMPTY", "value" => "1")
                                    )
                                )
                            )
                        )
                    )
                )
            )
            expect(Kubeclient::Resource).to receive(:new).with(manifest).and_return(job)
            subject.before_enqueue_kubernetes_job
          end
        end

        context "when the namespace is not included" do
          it "sets it to 'default'" do
            manifest = hash_including(
                "metadata" => hash_including(
                    "namespace" => "default"
                )
            )
            expect(Kubeclient::Resource).to receive(:new).with(manifest).and_return(job)
            subject.before_enqueue_kubernetes_job
          end
        end

        context "when the namespace is set" do
          before do
            manifest = subject.default_manifest.dup
            manifest["metadata"]["namespace"] = "staging"
            allow(subject).to receive(:job_manifest).and_return(manifest)
          end

          it "retains it" do
            manifest = hash_including(
                "metadata" => hash_including(
                    "namespace" => "staging"
                )
            )
            expect(Kubeclient::Resource).to receive(:new).with(manifest).and_return(job)
            subject.before_enqueue_kubernetes_job
          end
        end

      end
    end

    context "for the gem-global max_workers setting" do
      before do
        allow(Resque::Kubernetes).to receive(:max_workers).and_return(workers)
      end

      include_examples "max workers"
    end

    context "for the job-specific max_workers setting" do
      before do
        allow(Resque::Kubernetes).to receive(:max_workers).and_return(0)
        allow(subject).to receive(:max_workers).and_return(workers)
      end

      include_examples "max workers"
    end
  end

end<|MERGE_RESOLUTION|>--- conflicted
+++ resolved
@@ -99,7 +99,6 @@
       subject.before_enqueue_kubernetes_job
     end
 
-<<<<<<< HEAD
     context "when a job is deleted while reaping completed jobs" do
       let(:error) { KubeException.new(404, 'job "thing" not found', spy("response")) }
 
@@ -113,37 +112,9 @@
       end
     end
 
-    context "when the maximum number of matching, working jobs is met" do
-      before do
-        allow(Resque::Kubernetes).to receive(:max_workers).and_return(1)
-        allow(jobs_client).to receive(:get_jobs).and_return([working_job])
-      end
-
-      it "does not try to create a new job" do
-        expect(Kubeclient::Resource).not_to receive(:new)
-        subject.before_enqueue_kubernetes_job
-      end
-    end
-
-    context "when matching, completed jobs exist" do
-      before do
-        allow(Resque::Kubernetes).to receive(:max_workers).and_return(2)
-        allow(jobs_client).to receive(:get_jobs).and_return([done_job, working_job])
-      end
-
-      it "creates a new job using the provided job manifest" do
-        expect(jobs_client).to receive(:create_job)
-        subject.before_enqueue_kubernetes_job
-      end
-    end
-
-    context "when more job workers can be launched" do
-      let(:job) { double("job") }
-=======
     shared_examples "max workers" do
       context "when the maximum number of matching, working jobs is met" do
         let(:workers) { 1 }
->>>>>>> e9944ce0
 
         before do
           allow(jobs_client).to receive(:get_jobs).and_return([working_job])
